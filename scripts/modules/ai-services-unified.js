/**
 * ai-services-unified.js
 * Centralized AI service layer using provider modules and config-manager.
 */

// Vercel AI SDK functions are NOT called directly anymore.
// import { generateText, streamText, generateObject } from 'ai';

// --- Core Dependencies ---
import {
	getMainProvider,
	getMainModelId,
	getResearchProvider,
	getResearchModelId,
	getFallbackProvider,
	getFallbackModelId,
<<<<<<< HEAD
	getParametersForRole
=======
	getParametersForRole,
	getUserId,
	MODEL_MAP,
	getDebugFlag,
	getBaseUrlForRole,
	isApiKeySet
>>>>>>> b60e1cf8
} from './config-manager.js';
import { log, resolveEnvVariable, findProjectRoot } from './utils.js';

import * as anthropic from '../../src/ai-providers/anthropic.js';
import * as perplexity from '../../src/ai-providers/perplexity.js';
import * as google from '../../src/ai-providers/google.js';
import * as openai from '../../src/ai-providers/openai.js';
import * as xai from '../../src/ai-providers/xai.js';
import * as openrouter from '../../src/ai-providers/openrouter.js';
import * as claudeCode from '../../src/ai-providers/claude-code.js';
// TODO: Import other provider modules when implemented (ollama, etc.)

// --- Provider Function Map ---
// Maps provider names (lowercase) to their respective service functions
const PROVIDER_FUNCTIONS = {
	'claude-code': {
		generateText: claudeCode.generateClaudeCodeText,
		streamText: claudeCode.streamClaudeCodeText,
		generateObject: claudeCode.generateClaudeCodeObject
	},
	anthropic: {
		generateText: anthropic.generateAnthropicText,
		streamText: anthropic.streamAnthropicText,
		generateObject: anthropic.generateAnthropicObject
	},
	perplexity: {
		generateText: perplexity.generatePerplexityText,
		streamText: perplexity.streamPerplexityText,
		generateObject: perplexity.generatePerplexityObject
	},
	google: {
		// Add Google entry
		generateText: google.generateGoogleText,
		streamText: google.streamGoogleText,
		generateObject: google.generateGoogleObject
	},
	openai: {
		// ADD: OpenAI entry
		generateText: openai.generateOpenAIText,
		streamText: openai.streamOpenAIText,
		generateObject: openai.generateOpenAIObject
	},
	xai: {
		// ADD: xAI entry
		generateText: xai.generateXaiText,
		streamText: xai.streamXaiText,
		generateObject: xai.generateXaiObject // Note: Object generation might be unsupported
	},
	openrouter: {
		// ADD: OpenRouter entry
		generateText: openrouter.generateOpenRouterText,
		streamText: openrouter.streamOpenRouterText,
		generateObject: openrouter.generateOpenRouterObject
	}
	// TODO: Add entries for ollama, etc. when implemented
};

// --- Configuration for Retries ---
const MAX_RETRIES = 2;
const INITIAL_RETRY_DELAY_MS = 1000;

// Helper function to check if an error is retryable
function isRetryableError(error) {
	const errorMessage = error.message?.toLowerCase() || '';
	return (
		errorMessage.includes('rate limit') ||
		errorMessage.includes('overloaded') ||
		errorMessage.includes('service temporarily unavailable') ||
		errorMessage.includes('timeout') ||
		errorMessage.includes('network error') ||
		error.status === 429 ||
		error.status >= 500
	);
}

/**
 * Extracts a user-friendly error message from a potentially complex AI error object.
 * Prioritizes nested messages and falls back to the top-level message.
 * @param {Error | object | any} error - The error object.
 * @returns {string} A concise error message.
 */
function _extractErrorMessage(error) {
	try {
		// Attempt 1: Look for Vercel SDK specific nested structure (common)
		if (error?.data?.error?.message) {
			return error.data.error.message;
		}

		// Attempt 2: Look for nested error message directly in the error object
		if (error?.error?.message) {
			return error.error.message;
		}

		// Attempt 3: Look for nested error message in response body if it's JSON string
		if (typeof error?.responseBody === 'string') {
			try {
				const body = JSON.parse(error.responseBody);
				if (body?.error?.message) {
					return body.error.message;
				}
			} catch (parseError) {
				// Ignore if responseBody is not valid JSON
			}
		}

		// Attempt 4: Use the top-level message if it exists
		if (typeof error?.message === 'string' && error.message) {
			return error.message;
		}

		// Attempt 5: Handle simple string errors
		if (typeof error === 'string') {
			return error;
		}

		// Fallback
		return 'An unknown AI service error occurred.';
	} catch (e) {
		// Safety net
		return 'Failed to extract error message.';
	}
}

/**
 * Internal helper to resolve the API key for a given provider.
 * @param {string} providerName - The name of the provider (lowercase).
 * @param {object|null} session - Optional MCP session object.
 * @param {string|null} projectRoot - Optional project root path for .env fallback.
 * @returns {string|null} The API key or null if not found/needed.
 * @throws {Error} If a required API key is missing.
 */
function _resolveApiKey(providerName, session, projectRoot = null) {
	const keyMap = {
		openai: 'OPENAI_API_KEY',
		anthropic: 'ANTHROPIC_API_KEY',
		google: 'GOOGLE_API_KEY',
		perplexity: 'PERPLEXITY_API_KEY',
		mistral: 'MISTRAL_API_KEY',
		azure: 'AZURE_OPENAI_API_KEY',
		openrouter: 'OPENROUTER_API_KEY',
		xai: 'XAI_API_KEY'
	};

	// Providers that don't require API keys
	if (providerName === 'claude-code') {
		return null; // Claude Code uses the local installation, no API key needed
	}
	// Double check this -- I have had to use an api key for ollama in the past
	// if (providerName === 'ollama') {
	// 	return null; // Ollama typically doesn't require an API key for basic setup
	// }

	const envVarName = keyMap[providerName];
	if (!envVarName) {
		throw new Error(
			`Unknown provider '${providerName}' for API key resolution.`
		);
	}

	const apiKey = resolveEnvVariable(envVarName, session, projectRoot);
	if (!apiKey) {
		throw new Error(
			`Required API key ${envVarName} for provider '${providerName}' is not set in environment, session, or .env file.`
		);
	}
	return apiKey;
}

/**
 * Internal helper to attempt a provider-specific AI API call with retries.
 *
 * @param {function} providerApiFn - The specific provider function to call (e.g., generateAnthropicText).
 * @param {object} callParams - Parameters object for the provider function.
 * @param {string} providerName - Name of the provider (for logging).
 * @param {string} modelId - Specific model ID (for logging).
 * @param {string} attemptRole - The role being attempted (for logging).
 * @returns {Promise<object>} The result from the successful API call.
 * @throws {Error} If the call fails after all retries.
 */
async function _attemptProviderCallWithRetries(
	providerApiFn,
	callParams,
	providerName,
	modelId,
	attemptRole
) {
	let retries = 0;
	const fnName = providerApiFn.name;

	while (retries <= MAX_RETRIES) {
		try {
			log(
				'info',
				`Attempt ${retries + 1}/${MAX_RETRIES + 1} calling ${fnName} (Provider: ${providerName}, Model: ${modelId}, Role: ${attemptRole})`
			);

			// Call the specific provider function directly
			const result = await providerApiFn(callParams);

			log(
				'info',
				`${fnName} succeeded for role ${attemptRole} (Provider: ${providerName}) on attempt ${retries + 1}`
			);
			return result;
		} catch (error) {
			log(
				'warn',
				`Attempt ${retries + 1} failed for role ${attemptRole} (${fnName} / ${providerName}): ${error.message}`
			);

			if (isRetryableError(error) && retries < MAX_RETRIES) {
				retries++;
				const delay = INITIAL_RETRY_DELAY_MS * Math.pow(2, retries - 1);
				log(
					'info',
					`Retryable error detected. Retrying in ${delay / 1000}s...`
				);
				await new Promise((resolve) => setTimeout(resolve, delay));
			} else {
				log(
					'error',
					`Non-retryable error or max retries reached for role ${attemptRole} (${fnName} / ${providerName}).`
				);
				throw error;
			}
		}
	}
	// Should not be reached due to throw in the else block
	throw new Error(
		`Exhausted all retries for role ${attemptRole} (${fnName} / ${providerName})`
	);
}

/**
 * Base logic for unified service functions.
 * @param {string} serviceType - Type of service ('generateText', 'streamText', 'generateObject').
 * @param {object} params - Original parameters passed to the service function.
 * @param {string} [params.projectRoot] - Optional project root path.
 * @returns {Promise<any>} Result from the underlying provider call.
 */
async function _unifiedServiceRunner(serviceType, params) {
	const {
		role: initialRole,
		session,
		projectRoot,
		systemPrompt,
		prompt,
		schema,
		objectName,
		...restApiParams
	} = params;
<<<<<<< HEAD
	log('info', `${serviceType}Service called`, {
		role: initialRole,
		projectRoot
	});

	// Determine the effective project root (passed in or detected)
	const effectiveProjectRoot = projectRoot || findProjectRoot();
=======
	if (getDebugFlag()) {
		log('info', `${serviceType}Service called`, {
			role: initialRole,
			commandName,
			outputType,
			projectRoot
		});
	}

	const effectiveProjectRoot = projectRoot || findProjectRoot();
	const userId = getUserId(effectiveProjectRoot);
>>>>>>> b60e1cf8

	let sequence;
	if (initialRole === 'main') {
		sequence = ['main', 'fallback', 'research'];
	} else if (initialRole === 'research') {
		sequence = ['research', 'fallback', 'main'];
	} else if (initialRole === 'fallback') {
		sequence = ['fallback', 'main', 'research'];
	} else {
		log(
			'warn',
			`Unknown initial role: ${initialRole}. Defaulting to main -> fallback -> research sequence.`
		);
		sequence = ['main', 'fallback', 'research'];
	}

	let lastError = null;
	let lastCleanErrorMessage =
		'AI service call failed for all configured roles.';

	for (const currentRole of sequence) {
		let providerName, modelId, apiKey, roleParams, providerFnSet, providerApiFn;

		try {
			log('info', `New AI service call with role: ${currentRole}`);

			if (currentRole === 'main') {
				providerName = getMainProvider(effectiveProjectRoot);
				modelId = getMainModelId(effectiveProjectRoot);
			} else if (currentRole === 'research') {
				providerName = getResearchProvider(effectiveProjectRoot);
				modelId = getResearchModelId(effectiveProjectRoot);
			} else if (currentRole === 'fallback') {
				providerName = getFallbackProvider(effectiveProjectRoot);
				modelId = getFallbackModelId(effectiveProjectRoot);
			} else {
				log(
					'error',
					`Unknown role encountered in _unifiedServiceRunner: ${currentRole}`
				);
				lastError =
					lastError || new Error(`Unknown AI role specified: ${currentRole}`);
				continue;
			}

			if (!providerName || !modelId) {
				log(
					'warn',
					`Skipping role '${currentRole}': Provider or Model ID not configured.`
				);
				lastError =
					lastError ||
					new Error(
						`Configuration missing for role '${currentRole}'. Provider: ${providerName}, Model: ${modelId}`
					);
				continue;
			}

			// Check if API key is set for the current provider and role (excluding 'ollama')
			if (providerName?.toLowerCase() !== 'ollama') {
				if (!isApiKeySet(providerName, session, effectiveProjectRoot)) {
					log(
						'warn',
						`Skipping role '${currentRole}' (Provider: ${providerName}): API key not set or invalid.`
					);
					lastError =
						lastError ||
						new Error(
							`API key for provider '${providerName}' (role: ${currentRole}) is not set.`
						);
					continue; // Skip to the next role in the sequence
				}
			}

			roleParams = getParametersForRole(currentRole, effectiveProjectRoot);
<<<<<<< HEAD

			// 2. Get Provider Function Set
=======
			baseUrl = getBaseUrlForRole(currentRole, effectiveProjectRoot);
>>>>>>> b60e1cf8
			providerFnSet = PROVIDER_FUNCTIONS[providerName?.toLowerCase()];
			if (!providerFnSet) {
				log(
					'warn',
					`Skipping role '${currentRole}': Provider '${providerName}' not supported or map entry missing.`
				);
				lastError =
					lastError ||
					new Error(`Unsupported provider configured: ${providerName}`);
				continue;
			}

			providerApiFn = providerFnSet[serviceType];
			if (typeof providerApiFn !== 'function') {
				log(
					'warn',
					`Skipping role '${currentRole}': Service type '${serviceType}' not implemented for provider '${providerName}'.`
				);
				lastError =
					lastError ||
					new Error(
						`Service '${serviceType}' not implemented for provider ${providerName}`
					);
				continue;
			}

			apiKey = _resolveApiKey(
				providerName?.toLowerCase(),
				session,
				effectiveProjectRoot
			);

			const messages = [];
			if (systemPrompt) {
				messages.push({ role: 'system', content: systemPrompt });
			}

			// IN THE FUTURE WHEN DOING CONTEXT IMPROVEMENTS
			// {
			//     type: 'text',
			//     text: 'Large cached context here like a tasks json',
			//     providerOptions: {
			//       anthropic: { cacheControl: { type: 'ephemeral' } }
			//     }
			//   }

			// Example
			// if (params.context) { // context is a json string of a tasks object or some other stu
			//     messages.push({
			//         type: 'text',
			//         text: params.context,
			//         providerOptions: { anthropic: { cacheControl: { type: 'ephemeral' } } }
			//     });
			// }

			if (prompt) {
				messages.push({ role: 'user', content: prompt });
			} else {
				throw new Error('User prompt content is missing.');
			}

			const callParams = {
				apiKey,
				modelId,
				maxTokens: roleParams.maxTokens,
				temperature: roleParams.temperature,
				messages,
				...(serviceType === 'generateObject' && { schema, objectName }),
				...restApiParams
			};

<<<<<<< HEAD
			// 6. Attempt the call with retries
			const result = await _attemptProviderCallWithRetries(
=======
			providerResponse = await _attemptProviderCallWithRetries(
>>>>>>> b60e1cf8
				providerApiFn,
				callParams,
				providerName,
				modelId,
				currentRole
			);

<<<<<<< HEAD
			log('info', `${serviceType}Service succeeded using role: ${currentRole}`);

			return result;
=======
			if (userId && providerResponse && providerResponse.usage) {
				try {
					telemetryData = await logAiUsage({
						userId,
						commandName,
						providerName,
						modelId,
						inputTokens: providerResponse.usage.inputTokens,
						outputTokens: providerResponse.usage.outputTokens,
						outputType
					});
				} catch (telemetryError) {
					// logAiUsage already logs its own errors and returns null on failure
					// No need to log again here, telemetryData will remain null
				}
			} else if (userId && providerResponse && !providerResponse.usage) {
				log(
					'warn',
					`Cannot log telemetry for ${commandName} (${providerName}/${modelId}): AI result missing 'usage' data. (May be expected for streams)`
				);
			}

			let finalMainResult;
			if (serviceType === 'generateText') {
				finalMainResult = providerResponse.text;
			} else if (serviceType === 'generateObject') {
				finalMainResult = providerResponse.object;
			} else if (serviceType === 'streamText') {
				finalMainResult = providerResponse;
			} else {
				log(
					'error',
					`Unknown serviceType in _unifiedServiceRunner: ${serviceType}`
				);
				finalMainResult = providerResponse;
			}

			return {
				mainResult: finalMainResult,
				telemetryData: telemetryData
			};
>>>>>>> b60e1cf8
		} catch (error) {
			const cleanMessage = _extractErrorMessage(error);
			log(
				'error',
				`Service call failed for role ${currentRole} (Provider: ${providerName || 'unknown'}, Model: ${modelId || 'unknown'}): ${cleanMessage}`
			);
			lastError = error;
			lastCleanErrorMessage = cleanMessage;

			if (serviceType === 'generateObject') {
				const lowerCaseMessage = cleanMessage.toLowerCase();
				if (
					lowerCaseMessage.includes(
						'no endpoints found that support tool use'
					) ||
					lowerCaseMessage.includes('does not support tool_use') ||
					lowerCaseMessage.includes('tool use is not supported') ||
					lowerCaseMessage.includes('tools are not supported') ||
					lowerCaseMessage.includes('function calling is not supported')
				) {
					const specificErrorMsg = `Model '${modelId || 'unknown'}' via provider '${providerName || 'unknown'}' does not support the 'tool use' required by generateObjectService. Please configure a model that supports tool/function calling for the '${currentRole}' role, or use generateTextService if structured output is not strictly required.`;
					log('error', `[Tool Support Error] ${specificErrorMsg}`);
					throw new Error(specificErrorMsg);
				}
			}
		}
	}

	log('error', `All roles in the sequence [${sequence.join(', ')}] failed.`);
	throw new Error(lastCleanErrorMessage);
}

/**
 * Unified service function for generating text.
 * Handles client retrieval, retries, and fallback sequence.
 *
 * @param {object} params - Parameters for the service call.
 * @param {string} params.role - The initial client role ('main', 'research', 'fallback').
 * @param {object} [params.session=null] - Optional MCP session object.
 * @param {string} [params.projectRoot=null] - Optional project root path for .env fallback.
 * @param {string} params.prompt - The prompt for the AI.
 * @param {string} [params.systemPrompt] - Optional system prompt.
 * // Other specific generateText params can be included here.
 * @returns {Promise<string>} The generated text content.
 */
async function generateTextService(params) {
	return _unifiedServiceRunner('generateText', params);
}

/**
 * Unified service function for streaming text.
 * Handles client retrieval, retries, and fallback sequence.
 *
 * @param {object} params - Parameters for the service call.
 * @param {string} params.role - The initial client role ('main', 'research', 'fallback').
 * @param {object} [params.session=null] - Optional MCP session object.
 * @param {string} [params.projectRoot=null] - Optional project root path for .env fallback.
 * @param {string} params.prompt - The prompt for the AI.
 * @param {string} [params.systemPrompt] - Optional system prompt.
 * // Other specific streamText params can be included here.
 * @returns {Promise<ReadableStream<string>>} A readable stream of text deltas.
 */
async function streamTextService(params) {
	return _unifiedServiceRunner('streamText', params);
}

/**
 * Unified service function for generating structured objects.
 * Handles client retrieval, retries, and fallback sequence.
 *
 * @param {object} params - Parameters for the service call.
 * @param {string} params.role - The initial client role ('main', 'research', 'fallback').
 * @param {object} [params.session=null] - Optional MCP session object.
 * @param {string} [params.projectRoot=null] - Optional project root path for .env fallback.
 * @param {import('zod').ZodSchema} params.schema - The Zod schema for the expected object.
 * @param {string} params.prompt - The prompt for the AI.
 * @param {string} [params.systemPrompt] - Optional system prompt.
 * @param {string} [params.objectName='generated_object'] - Name for object/tool.
 * @param {number} [params.maxRetries=3] - Max retries for object generation.
 * @returns {Promise<object>} The generated object matching the schema.
 */
async function generateObjectService(params) {
	const defaults = {
		objectName: 'generated_object',
		maxRetries: 3
	};
	const combinedParams = { ...defaults, ...params };
	return _unifiedServiceRunner('generateObject', combinedParams);
}

export { generateTextService, streamTextService, generateObjectService };<|MERGE_RESOLUTION|>--- conflicted
+++ resolved
@@ -14,16 +14,12 @@
 	getResearchModelId,
 	getFallbackProvider,
 	getFallbackModelId,
-<<<<<<< HEAD
-	getParametersForRole
-=======
 	getParametersForRole,
 	getUserId,
 	MODEL_MAP,
 	getDebugFlag,
 	getBaseUrlForRole,
 	isApiKeySet
->>>>>>> b60e1cf8
 } from './config-manager.js';
 import { log, resolveEnvVariable, findProjectRoot } from './utils.js';
 
@@ -34,7 +30,7 @@
 import * as xai from '../../src/ai-providers/xai.js';
 import * as openrouter from '../../src/ai-providers/openrouter.js';
 import * as claudeCode from '../../src/ai-providers/claude-code.js';
-// TODO: Import other provider modules when implemented (ollama, etc.)
+import * as ollama from '../../src/ai-providers/ollama.js';
 
 // --- Provider Function Map ---
 // Maps provider names (lowercase) to their respective service functions
@@ -77,8 +73,12 @@
 		generateText: openrouter.generateOpenRouterText,
 		streamText: openrouter.streamOpenRouterText,
 		generateObject: openrouter.generateOpenRouterObject
-	}
-	// TODO: Add entries for ollama, etc. when implemented
+	},
+	ollama: {
+		generateText: ollama.generateOllamaText,
+		streamText: ollama.streamOllamaText,
+		generateObject: ollama.generateOllamaObject
+	}
 };
 
 // --- Configuration for Retries ---
@@ -257,6 +257,34 @@
 	);
 }
 
+// Helper function to get cost for a specific model
+function _getCostForModel(providerName, modelId) {
+	if (!MODEL_MAP || !MODEL_MAP[providerName]) {
+		log(
+			'warn',
+			`Provider "${providerName}" not found in MODEL_MAP. Cannot determine cost for model ${modelId}.`
+		);
+		return { inputCost: 0, outputCost: 0, currency: 'USD' }; // Default to zero cost
+	}
+
+	const modelData = MODEL_MAP[providerName].find((m) => m.id === modelId);
+	if (!modelData || !modelData.cost_per_1m_tokens) {
+		log(
+			'debug',
+			`Cost data not found for model "${modelId}" under provider "${providerName}". Assuming zero cost.`
+		);
+		return { inputCost: 0, outputCost: 0, currency: 'USD' }; // Default to zero cost
+	}
+
+	// Ensure currency is part of the returned object, defaulting if not present
+	const currency = modelData.cost_per_1m_tokens.currency || 'USD';
+	return {
+		inputCost: modelData.cost_per_1m_tokens.input || 0,
+		outputCost: modelData.cost_per_1m_tokens.output || 0,
+		currency: currency
+	};
+}
+
 /**
  * Base logic for unified service functions.
  * @param {string} serviceType - Type of service ('generateText', 'streamText', 'generateObject').
@@ -273,29 +301,21 @@
 		prompt,
 		schema,
 		objectName,
+		commandName,
+		outputType,
 		...restApiParams
 	} = params;
-<<<<<<< HEAD
-	log('info', `${serviceType}Service called`, {
-		role: initialRole,
-		projectRoot
-	});
-
-	// Determine the effective project root (passed in or detected)
-	const effectiveProjectRoot = projectRoot || findProjectRoot();
-=======
+	
 	if (getDebugFlag()) {
 		log('info', `${serviceType}Service called`, {
 			role: initialRole,
-			commandName,
-			outputType,
 			projectRoot
 		});
 	}
 
+	// Determine the effective project root (passed in or detected)
 	const effectiveProjectRoot = projectRoot || findProjectRoot();
 	const userId = getUserId(effectiveProjectRoot);
->>>>>>> b60e1cf8
 
 	let sequence;
 	if (initialRole === 'main') {
@@ -317,11 +337,13 @@
 		'AI service call failed for all configured roles.';
 
 	for (const currentRole of sequence) {
-		let providerName, modelId, apiKey, roleParams, providerFnSet, providerApiFn;
+		let providerName, modelId, apiKey, roleParams, providerFnSet, providerApiFn, telemetryData;
 
 		try {
 			log('info', `New AI service call with role: ${currentRole}`);
 
+			// 1. Get Config: Provider, Model, Parameters for the current role
+			// Pass effectiveProjectRoot to config getters
 			if (currentRole === 'main') {
 				providerName = getMainProvider(effectiveProjectRoot);
 				modelId = getMainModelId(effectiveProjectRoot);
@@ -354,8 +376,8 @@
 				continue;
 			}
 
-			// Check if API key is set for the current provider and role (excluding 'ollama')
-			if (providerName?.toLowerCase() !== 'ollama') {
+			// Check if API key is set for the current provider and role (excluding 'ollama' and 'claude-code')
+			if (providerName?.toLowerCase() !== 'ollama' && providerName?.toLowerCase() !== 'claude-code') {
 				if (!isApiKeySet(providerName, session, effectiveProjectRoot)) {
 					log(
 						'warn',
@@ -363,20 +385,16 @@
 					);
 					lastError =
 						lastError ||
-						new Error(
-							`API key for provider '${providerName}' (role: ${currentRole}) is not set.`
-						);
-					continue; // Skip to the next role in the sequence
+						new Error(`API key not configured for provider: ${providerName}`);
+					continue;
 				}
 			}
 
+			// Pass effectiveProjectRoot to getParametersForRole
 			roleParams = getParametersForRole(currentRole, effectiveProjectRoot);
-<<<<<<< HEAD
+			const baseUrl = getBaseUrlForRole(currentRole, effectiveProjectRoot);
 
 			// 2. Get Provider Function Set
-=======
-			baseUrl = getBaseUrlForRole(currentRole, effectiveProjectRoot);
->>>>>>> b60e1cf8
 			providerFnSet = PROVIDER_FUNCTIONS[providerName?.toLowerCase()];
 			if (!providerFnSet) {
 				log(
@@ -389,6 +407,7 @@
 				continue;
 			}
 
+			// Use the original service type to get the function
 			providerApiFn = providerFnSet[serviceType];
 			if (typeof providerApiFn !== 'function') {
 				log(
@@ -403,12 +422,15 @@
 				continue;
 			}
 
+			// 3. Resolve API Key (will throw if required and missing)
+			// Pass effectiveProjectRoot to _resolveApiKey
 			apiKey = _resolveApiKey(
 				providerName?.toLowerCase(),
 				session,
 				effectiveProjectRoot
 			);
 
+			// 4. Construct Messages Array
 			const messages = [];
 			if (systemPrompt) {
 				messages.push({ role: 'system', content: systemPrompt });
@@ -433,27 +455,27 @@
 			// }
 
 			if (prompt) {
+				// Ensure prompt exists before adding
 				messages.push({ role: 'user', content: prompt });
 			} else {
+				// Throw an error if the prompt is missing, as it's essential
 				throw new Error('User prompt content is missing.');
 			}
 
+			// 5. Prepare call parameters (using messages array)
 			const callParams = {
 				apiKey,
 				modelId,
 				maxTokens: roleParams.maxTokens,
 				temperature: roleParams.temperature,
 				messages,
+				...(baseUrl && { baseURL: baseUrl }),
 				...(serviceType === 'generateObject' && { schema, objectName }),
 				...restApiParams
 			};
 
-<<<<<<< HEAD
 			// 6. Attempt the call with retries
 			const result = await _attemptProviderCallWithRetries(
-=======
-			providerResponse = await _attemptProviderCallWithRetries(
->>>>>>> b60e1cf8
 				providerApiFn,
 				callParams,
 				providerName,
@@ -461,53 +483,34 @@
 				currentRole
 			);
 
-<<<<<<< HEAD
 			log('info', `${serviceType}Service succeeded using role: ${currentRole}`);
 
+			// Add telemetry data if available
+			if (result && typeof result === 'object') {
+				// Calculate cost based on usage
+				const costData = _getCostForModel(providerName, modelId);
+				const usage = result.usage || {};
+				
+				const telemetryData = {
+					provider: providerName,
+					model: modelId,
+					role: currentRole,
+					commandName: commandName || 'unknown',
+					outputType: outputType || 'unknown',
+					userId: userId,
+					usage: usage,
+					cost: {
+						inputCost: (usage.promptTokens || 0) * costData.inputCost / 1000000,
+						outputCost: (usage.completionTokens || 0) * costData.outputCost / 1000000,
+						totalCost: ((usage.promptTokens || 0) * costData.inputCost + (usage.completionTokens || 0) * costData.outputCost) / 1000000,
+						currency: costData.currency
+					}
+				};
+				
+				result.telemetryData = telemetryData;
+			}
+
 			return result;
-=======
-			if (userId && providerResponse && providerResponse.usage) {
-				try {
-					telemetryData = await logAiUsage({
-						userId,
-						commandName,
-						providerName,
-						modelId,
-						inputTokens: providerResponse.usage.inputTokens,
-						outputTokens: providerResponse.usage.outputTokens,
-						outputType
-					});
-				} catch (telemetryError) {
-					// logAiUsage already logs its own errors and returns null on failure
-					// No need to log again here, telemetryData will remain null
-				}
-			} else if (userId && providerResponse && !providerResponse.usage) {
-				log(
-					'warn',
-					`Cannot log telemetry for ${commandName} (${providerName}/${modelId}): AI result missing 'usage' data. (May be expected for streams)`
-				);
-			}
-
-			let finalMainResult;
-			if (serviceType === 'generateText') {
-				finalMainResult = providerResponse.text;
-			} else if (serviceType === 'generateObject') {
-				finalMainResult = providerResponse.object;
-			} else if (serviceType === 'streamText') {
-				finalMainResult = providerResponse;
-			} else {
-				log(
-					'error',
-					`Unknown serviceType in _unifiedServiceRunner: ${serviceType}`
-				);
-				finalMainResult = providerResponse;
-			}
-
-			return {
-				mainResult: finalMainResult,
-				telemetryData: telemetryData
-			};
->>>>>>> b60e1cf8
 		} catch (error) {
 			const cleanMessage = _extractErrorMessage(error);
 			log(
@@ -536,7 +539,9 @@
 		}
 	}
 
+	// If loop completes, all roles failed
 	log('error', `All roles in the sequence [${sequence.join(', ')}] failed.`);
+	// Throw a new error with the cleaner message from the last failure
 	throw new Error(lastCleanErrorMessage);
 }
 
