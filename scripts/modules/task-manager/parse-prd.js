--- conflicted
+++ resolved
@@ -92,29 +92,9 @@
 		}
 	};
 
-<<<<<<< HEAD
-	// Check if we should auto-enable append mode for claude-code provider
-	const currentProvider = getMainProvider(projectRoot);
-	const isClaudeCode = currentProvider === 'claude-code';
-	let useAppend = append;
-	let useForce = force;
-	let tasksPerBatch = numTasks; // Start with the requested number of tasks
-	
-	if (isClaudeCode && numTasks >= 10 && !append && !force) {
-		report(
-			`Detected claude-code provider with ${numTasks} tasks. Auto-enabling batch mode with append.`,
-			'info'
-		);
-		useAppend = true;
-		tasksPerBatch = Math.min(6, numTasks); // Generate max 6 tasks per batch for claude-code
-	}
-
-	report(`Parsing PRD file: ${prdPath}, Force: ${useForce}, Append: ${useAppend}, Tasks per batch: ${tasksPerBatch}`);
-=======
 	report(
 		`Parsing PRD file: ${prdPath}, Force: ${force}, Append: ${append}, Research: ${research}`
 	);
->>>>>>> b60e1cf8
 
 	let existingTasks = [];
 	let nextId = 1;
@@ -123,7 +103,7 @@
 	try {
 		// Handle file existence and overwrite/append logic
 		if (fs.existsSync(tasksPath)) {
-			if (useAppend) {
+			if (append) {
 				report(
 					`Append mode enabled. Reading existing tasks from ${tasksPath}`,
 					'info'
@@ -145,7 +125,7 @@
 					);
 					existingTasks = []; // Reset if read fails
 				}
-			} else if (!useForce) {
+			} else if (!force) {
 				// Not appending and not forcing overwrite
 				const overwriteError = new Error(
 					`Output file ${tasksPath} already exists. Use --force to overwrite or --append.`
@@ -172,7 +152,22 @@
 			throw new Error(`Input file ${prdPath} is empty or could not be read.`);
 		}
 
-<<<<<<< HEAD
+		// Check if we should auto-enable append mode for claude-code provider
+		const currentProvider = getMainProvider(projectRoot);
+		const isClaudeCode = currentProvider === 'claude-code';
+		let useAppend = append;
+		let useForce = force;
+		let tasksPerBatch = numTasks; // Start with the requested number of tasks
+		
+		if (isClaudeCode && numTasks >= 10 && !append && !force) {
+			report(
+				`Detected claude-code provider with ${numTasks} tasks. Auto-enabling batch mode with append.`,
+				'info'
+			);
+			useAppend = true;
+			tasksPerBatch = Math.min(6, numTasks); // Generate max 6 tasks per batch for claude-code
+		}
+
 		// Handle batching for claude-code provider
 		if (isClaudeCode && numTasks >= 10 && tasksPerBatch < numTasks) {
 			return await parsePRDInBatches(
@@ -189,15 +184,12 @@
 					session,
 					projectRoot,
 					useForce,
-					useAppend: true // Always use append for batches after the first
+					useAppend: true, // Always use append for batches after the first
+					research
 				}
 			);
 		}
 
-		// Build system prompt for PRD parsing
-		const systemPrompt = `You are an AI assistant specialized in analyzing Product Requirements Documents (PRDs) and generating a structured, logically ordered, dependency-aware and sequenced list of development tasks in JSON format.
-Analyze the provided PRD content and generate approximately ${tasksPerBatch} top-level development tasks. If the complexity or the level of detail of the PRD is high, generate more tasks relative to the complexity of the PRD
-=======
 		// Research-specific enhancements to the system prompt
 		const researchPromptAddition = research
 			? `\nBefore breaking down the PRD into tasks, you will:
@@ -214,8 +206,7 @@
 		// Base system prompt for PRD parsing
 		const systemPrompt = `You are an AI assistant specialized in analyzing Product Requirements Documents (PRDs) and generating a structured, logically ordered, dependency-aware and sequenced list of development tasks in JSON format.${researchPromptAddition}
 
-Analyze the provided PRD content and generate approximately ${numTasks} top-level development tasks. If the complexity or the level of detail of the PRD is high, generate more tasks relative to the complexity of the PRD
->>>>>>> b60e1cf8
+Analyze the provided PRD content and generate approximately ${tasksPerBatch} top-level development tasks. If the complexity or the level of detail of the PRD is high, generate more tasks relative to the complexity of the PRD
 Each task should represent a logical unit of work needed to implement the requirements and focus on the most direct and effective way to implement the requirements without unnecessary complexity or overengineering. Include pseudo-code, implementation details, and test strategy for each task. Find the most up to date information to implement each task.
 Assign sequential IDs starting from ${nextId}. Infer title, description, details, and test strategy for each task based *only* on the PRD content.
 Set status to 'pending', dependencies to an empty array [], and priority to 'medium' initially for all tasks.
@@ -247,13 +238,9 @@
 11. Always aim to provide the most direct path to implementation, avoiding over-engineering or roundabout approaches${research ? '\n12. For each task, include specific, actionable guidance based on current industry standards and best practices discovered through research' : ''}`;
 
 		// Build user prompt with PRD content
-<<<<<<< HEAD
-		const userPrompt = `Here's the Product Requirements Document (PRD) to break down into approximately ${tasksPerBatch} tasks, starting IDs from ${nextId}:\n\n${prdContent}\n\n
-=======
-		const userPrompt = `Here's the Product Requirements Document (PRD) to break down into approximately ${numTasks} tasks, starting IDs from ${nextId}:${research ? '\n\nRemember to thoroughly research current best practices and technologies before task breakdown to provide specific, actionable implementation details.' : ''}\n\n${prdContent}\n\n
->>>>>>> b60e1cf8
-
-		Return your response in this format:
+		const userPrompt = `Here's the Product Requirements Document (PRD) to break down into approximately ${tasksPerBatch} tasks, starting IDs from ${nextId}:${research ? '\n\nRemember to thoroughly research current best practices and technologies before task breakdown to provide specific, actionable implementation details.' : ''}\n\n${prdContent}\n\n
+
+Return your response in this format:
 {
     "tasks": [
         {
@@ -360,7 +347,7 @@
 				);
 		});
 
-		const finalTasks = append
+		const finalTasks = useAppend
 			? [...existingTasks, ...processedNewTasks]
 			: processedNewTasks;
 		const outputData = { tasks: finalTasks };
@@ -368,7 +355,7 @@
 		// Write the final tasks to the file
 		writeJSON(tasksPath, outputData);
 		report(
-			`Successfully ${append ? 'appended' : 'generated'} ${processedNewTasks.length} tasks in ${tasksPath}${research ? ' with research-backed analysis' : ''}`,
+			`Successfully ${useAppend ? 'appended' : 'generated'} ${processedNewTasks.length} tasks in ${tasksPath}${research ? ' with research-backed analysis' : ''}`,
 			'success'
 		);
 
@@ -435,7 +422,7 @@
  * Parse PRD in batches for claude-code provider to avoid response truncation
  */
 async function parsePRDInBatches(prdPath, tasksPath, totalTasks, tasksPerBatch, prdContent, existingTasks, startId, options) {
-	const { reportProgress, mcpLog, session, projectRoot, useForce } = options;
+	const { reportProgress, mcpLog, session, projectRoot, useForce, research } = options;
 	const logFn = mcpLog || {
 		info: (...args) => log('info', ...args),
 		warn: (...args) => log('warn', ...args),
@@ -489,7 +476,8 @@
 				projectRoot,
 				useForce: isFirstBatch ? useForce : false,
 				useAppend: !isFirstBatch, // First batch might overwrite, rest append
-				tasksPerBatch: currentBatchSize // Pass the actual batch size
+				tasksPerBatch: currentBatchSize, // Pass the actual batch size
+				research
 			}
 		);
 
@@ -509,7 +497,7 @@
  * Single batch processing function (extracted from main parsePRD logic)
  */
 async function parsePRDSingleBatch(prdPath, tasksPath, numTasks, nextId, prdContent, existingTasks, options) {
-	const { reportProgress, mcpLog, session, projectRoot, useForce, useAppend, tasksPerBatch } = options;
+	const { reportProgress, mcpLog, session, projectRoot, useForce, useAppend, tasksPerBatch, research } = options;
 	const actualTasksPerBatch = tasksPerBatch || numTasks; // Fallback to numTasks if not provided
 	const isMCP = !!mcpLog;
 	const outputFormat = isMCP ? 'json' : 'text';
@@ -521,8 +509,21 @@
 		success: (...args) => log('success', ...args)
 	};
 
+	// Research-specific enhancements to the system prompt
+	const researchPromptAddition = research
+		? `\nBefore breaking down the PRD into tasks, you will:
+1. Research and analyze the latest technologies, libraries, frameworks, and best practices that would be appropriate for this project
+2. Identify any potential technical challenges, security concerns, or scalability issues not explicitly mentioned in the PRD without discarding any explicit requirements or going overboard with complexity -- always aim to provide the most direct path to implementation, avoiding over-engineering or roundabout approaches
+3. Consider current industry standards and evolving trends relevant to this project (this step aims to solve LLM hallucinations and out of date information due to training data cutoff dates)
+4. Evaluate alternative implementation approaches and recommend the most efficient path
+5. Include specific library versions, helpful APIs, and concrete implementation guidance based on your research
+6. Always aim to provide the most direct path to implementation, avoiding over-engineering or roundabout approaches
+
+Your task breakdown should incorporate this research, resulting in more detailed implementation guidance, more accurate dependency mapping, and more precise technology recommendations than would be possible from the PRD text alone, while maintaining all explicit requirements and best practices and all details and nuances of the PRD.`
+		: '';
+
 	// Build system prompt for PRD parsing
-	const systemPrompt = `You are an AI assistant specialized in analyzing Product Requirements Documents (PRDs) and generating a structured, logically ordered, dependency-aware and sequenced list of development tasks in JSON format.
+	const systemPrompt = `You are an AI assistant specialized in analyzing Product Requirements Documents (PRDs) and generating a structured, logically ordered, dependency-aware and sequenced list of development tasks in JSON format.${researchPromptAddition}
 Analyze the provided PRD content and generate approximately ${actualTasksPerBatch} top-level development tasks. If the complexity or the level of detail of the PRD is high, generate more tasks relative to the complexity of the PRD
 Each task should represent a logical unit of work needed to implement the requirements and focus on the most direct and effective way to implement the requirements without unnecessary complexity or overengineering. Include pseudo-code, implementation details, and test strategy for each task. Find the most up to date information to implement each task.
 Assign sequential IDs starting from ${nextId}. Infer title, description, details, and test strategy for each task based *only* on the PRD content.
@@ -549,13 +550,13 @@
 5. Include clear validation/testing approach for each task
 6. Set appropriate dependency IDs (a task can only depend on tasks with lower IDs, potentially including existing tasks with IDs less than ${nextId} if applicable)
 7. Assign priority (high/medium/low) based on criticality and dependency order
-8. Include detailed implementation guidance in the "details" field
+8. Include detailed implementation guidance in the "details" field${research ? ', with specific libraries and version recommendations based on your research' : ''}
 9. If the PRD contains specific requirements for libraries, database schemas, frameworks, tech stacks, or any other implementation details, STRICTLY ADHERE to these requirements in your task breakdown and do not discard them under any circumstance
 10. Focus on filling in any gaps left by the PRD or areas that aren't fully specified, while preserving all explicit requirements
-11. Always aim to provide the most direct path to implementation, avoiding over-engineering or roundabout approaches`;
+11. Always aim to provide the most direct path to implementation, avoiding over-engineering or roundabout approaches${research ? '\n12. For each task, include specific, actionable guidance based on current industry standards and best practices discovered through research' : ''}`;
 
 	// Build user prompt with PRD content
-	const userPrompt = `Here's the Product Requirements Document (PRD) to break down into approximately ${actualTasksPerBatch} tasks, starting IDs from ${nextId}:\n\n${prdContent}\n\n
+	const userPrompt = `Here's the Product Requirements Document (PRD) to break down into approximately ${actualTasksPerBatch} tasks, starting IDs from ${nextId}:${research ? '\n\nRemember to thoroughly research current best practices and technologies before task breakdown to provide specific, actionable implementation details.' : ''}\n\n${prdContent}\n\n
 
 Return your response in this format:
 {
@@ -578,7 +579,7 @@
 
 	// Call the unified AI service
 	const aiServiceResponse = await generateObjectService({
-		role: 'main',
+		role: research ? 'research' : 'main',
 		session: session,
 		projectRoot: projectRoot,
 		schema: prdResponseSchema,
@@ -650,7 +651,7 @@
 	// Write the final tasks to the file
 	writeJSON(tasksPath, outputData);
 	logFn.success(
-		`Successfully ${useAppend ? 'appended' : 'generated'} ${processedNewTasks.length} tasks in ${tasksPath}`
+		`Successfully ${useAppend ? 'appended' : 'generated'} ${processedNewTasks.length} tasks in ${tasksPath}${research ? ' with research-backed analysis' : ''}`
 	);
 }
 
